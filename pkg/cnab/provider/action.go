--- conflicted
+++ resolved
@@ -161,12 +161,8 @@
 
 	// If the user didn't override the bundle definition, use the one
 	// from the existing claim
-<<<<<<< HEAD
 	if lastRun.ID != "" && args.BundlePath == "" {
-		b = lastRun.Bundle
-=======
-	if existingClaim.ID != "" && args.BundlePath == "" {
-		b, err = r.ProcessBundle(existingClaim.Bundle)
+		b, err = r.ProcessBundle(lastRun.Bundle)
 		if err != nil {
 			return err
 		}
@@ -174,7 +170,6 @@
 	if r.Debug {
 		b.WriteTo(r.Err)
 		fmt.Fprintln(r.Err)
->>>>>>> f6f5e094
 	}
 
 	params, err := r.loadParameters(b, args)
