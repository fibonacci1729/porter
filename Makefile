--- conflicted
+++ resolved
@@ -35,44 +35,22 @@
 .PHONY: build
 build: build-porter docs-gen build-mixins get-mixins
 
-<<<<<<< HEAD
 build-porter:
-	$(MAKE) $(MAKE_OPTS) build MIXIN=porter -f mixin.mk BINDIR=bin
+	go run mage.go -v BuildAll $(PKG) porter bin
 
 build-porter-client:
-	$(MAKE) $(MAKE_OPTS) build-client MIXIN=porter -f mixin.mk BINDIR=bin
+	go run mage.go -v BuildClient $(PKG) porter bin
 
-build-mixins: $(addprefix build-mixin-,$(INT_MIXINS))
-build-mixin-%:
-	$(MAKE) $(MAKE_OPTS) build MIXIN=$* -f mixin.mk
-=======
-build-porter: generate
-	go run mage.go -v BuildAll $(PKG) porter bin
-
-build-porter-client: generate
-	go run mage.go -v BuildClient $(PKG) porter bin
-	$(MAKE) $(MAKE_OPTS) clean-packr
-
-build-mixins: generate
+build-mixins:
 	go run mage.go -v BuildAll $(PKG) exec bin/mixins/exec
->>>>>>> 5df8b0fd
 
 xbuild-all: xbuild-porter xbuild-mixins
 
-<<<<<<< HEAD
 xbuild-porter:
-	$(MAKE) $(MAKE_OPTS) xbuild-all MIXIN=porter -f mixin.mk BINDIR=bin
-
-xbuild-mixins: $(addprefix xbuild-mixin-,$(INT_MIXINS))
-xbuild-mixin-%:
-	$(MAKE) $(MAKE_OPTS) xbuild-all MIXIN=$* -f mixin.mk
-=======
-xbuild-porter: generate
 	go run mage.go -v XBuildAll $(PKG) porter bin
 
-xbuild-mixins: generate
+xbuild-mixins:
 	go run mage.go -v XBuildAll $(PKG) exec bin/mixins/exec
->>>>>>> 5df8b0fd
 
 get-mixins:
 	go run mage.go GetMixins
@@ -210,13 +188,3 @@
 clean:
 	go run mage.go clean
 
-<<<<<<< HEAD
-=======
-clean-packr: packr2
-	cd cmd/porter && packr2 clean
-	cd pkg/porter && packr2 clean
-	cd pkg/pkgmgmt/feed && packr2 clean
-	$(foreach MIXIN, $(INT_MIXINS), \
-		`cd pkg/$(MIXIN) && packr2 clean`; \
-	)
->>>>>>> 5df8b0fd
