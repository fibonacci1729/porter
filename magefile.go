// +build mage

// This is a magefile, and is a "makefile for go".
// See https://magefile.org/
package main

import (
	"fmt"
	"go/build"
	"io/ioutil"
	"log"
	"os"
	"path/filepath"
	"runtime"
	"strconv"
	"strings"

	// mage:import
	"get.porter.sh/porter/mage/releases"

	"get.porter.sh/porter/mage"
	"get.porter.sh/porter/mage/tests"
	"get.porter.sh/porter/mage/tools"
	"github.com/carolynvs/magex/mgx"
	"github.com/carolynvs/magex/pkg/gopath"
	"github.com/carolynvs/magex/shx"
	"github.com/carolynvs/magex/xplat"
	"github.com/magefile/mage/mg"
	"github.com/magefile/mage/sh"
	"github.com/pkg/errors"
	"golang.org/x/sync/errgroup"
)

// Default target to run when none is specified
// If not set, running mage will list available targets
// var Default = Build

const (
<<<<<<< HEAD
	GoVersion = ">=1.16"
=======
>>>>>>> 5df8b0fd
	mixinsURL = "https://cdn.porter.sh/mixins/"
)

var must = shx.CommandBuilder{StopOnError: true}

// Check if we have the right version of Go
func CheckGoVersion() {
	tools.EnforceGoVersion(GoVersion)
}

// Cleanup workspace after building or running tests.
func Clean() {
	mg.Deps(tests.DeleteTestCluster)
	mgx.Must(os.RemoveAll("bin"))
}

// Ensure EnsureMage is installed and on the PATH.
func EnsureMage() error {
	return tools.EnsureMage()
}

func Debug() {
	mage.LoadMetadatda()
}

// ConfigureAgent sets up an Azure DevOps agent with EnsureMage and ensures
// that GOPATH/bin is in PATH.
func ConfigureAgent() error {
	err := EnsureMage()
	if err != nil {
		return err
	}

	// Instruct Azure DevOps to add GOPATH/bin to PATH
	gobin := gopath.GetGopathBin()
	err = os.MkdirAll(gobin, 0755)
	if err != nil {
		return errors.Wrapf(err, "could not mkdir -p %s", gobin)
	}
	fmt.Printf("Adding %s to the PATH\n", gobin)
	fmt.Printf("##vso[task.prependpath]%s\n", gobin)
	return nil
}

// Install mixins used by tests and example bundles, if not already installed
func GetMixins() error {
	mixinTag := os.Getenv("MIXIN_TAG")
	if mixinTag == "" {
		mixinTag = "canary"
	}

	mixins := []string{"helm", "arm", "terraform", "kubernetes"}
	var errG errgroup.Group
	for _, mixin := range mixins {
		mixinDir := filepath.Join("bin/mixins/", mixin)
		if _, err := os.Stat(mixinDir); err == nil {
			log.Println("Mixin already installed into bin:", mixin)
			continue
		}

		mixin := mixin
		errG.Go(func() error {
			log.Println("Installing mixin:", mixin)
			mixinURL := mixinsURL + mixin
			return porter("mixin", "install", mixin, "--version", mixinTag, "--url", mixinURL).Run()
		})
	}

	return errG.Wait()
}

// Run a porter command from the bin
func porter(args ...string) shx.PreparedCommand {
	porterPath := filepath.Join("bin", "porter")
	p := shx.Command(porterPath, args...)

	porterHome, _ := filepath.Abs("bin")
	p.Cmd.Env = []string{"PORTER_HOME=" + porterHome}

	return p
}

// Update golden test files to match the new test outputs
func UpdateTestfiles() {
	must.Command("make", "test-unit").Env("PORTER_UPDATE_TEST_FILES=true").RunV()
	must.Command("make", "test-unit").RunV()
}

// Run smoke tests to quickly check if Porter is broken
func TestSmoke() error {
	mg.Deps(tests.StartDockerRegistry)
	defer tests.StopDockerRegistry()

	// Only do verbose output of tests when called with `mage -v TestSmoke`
	v := ""
	if mg.Verbose() {
		v = "-v"
	}

	return shx.Command("go", "test", "-tags", "smoke", v, "./tests/smoke/...").CollapseArgs().RunV()
}

func getRegistry() string {
	registry := os.Getenv("REGISTRY")
	if registry == "" {
		registry = "getporterci"
	}
	return registry
}

func getDualPublish() bool {
	dualPublish, _ := strconv.ParseBool(os.Getenv("DUAL_PUBLISH"))
	return dualPublish
}

func BuildImages() {
	info := mage.LoadMetadatda()

	must.Command("./scripts/build-images.sh").Env("VERSION="+info.Version, "PERMALINK="+info.Permalink, "REGISTRY="+getRegistry()).RunV()
	if getDualPublish() {
		must.Command("./scripts/build-images.sh").Env("VERSION="+info.Version, "PERMALINK="+info.Permalink, "REGISTRY=ghcr.io/getporter").RunV()
	}
}

func PublishImages() {
	mg.Deps(BuildImages)

	info := mage.LoadMetadatda()

	must.Command("./scripts/publish-images.sh").Env("VERSION="+info.Version, "PERMALINK="+info.Permalink, "REGISTRY="+getRegistry()).RunV()
	if getDualPublish() {
		must.Command("./scripts/publish-images.sh").Env("VERSION="+info.Version, "PERMALINK="+info.Permalink, "REGISTRY=ghcr.io/getporter").RunV()
	}
}

// Publish the porter binaries and install scripts.
func PublishPorter() {
	mg.Deps(tools.EnsureGitHubClient, releases.ConfigureGitBot)

	info := mage.LoadMetadatda()

	// Copy install scripts into version directory
	must.Command("./scripts/prep-install-scripts.sh").Env("VERSION="+info.Version, "PERMALINK="+info.Permalink).RunV()

	porterVersionDir := filepath.Join("bin", info.Version)
	execVersionDir := filepath.Join("bin/mixins/exec", info.Version)
	var repo = os.Getenv("PORTER_RELEASE_REPOSITORY")
	if repo == "" {
		repo = "github.com/getporter/porter"
	}
	remote := fmt.Sprintf("https://%s.git", repo)

	// Move the permalink tag. The existing release automatically points to the tag.
	must.RunV("git", "tag", info.Permalink, info.Version+"^{}", "-f")
	must.RunV("git", "push", "-f", remote, info.Permalink)

	// Create or update GitHub release for the permalink (canary/latest) with the version's assets (porter binaries, exec binaries and install scripts)
	releases.AddFilesToRelease(repo, info.Permalink, porterVersionDir)
	releases.AddFilesToRelease(repo, info.Permalink, execVersionDir)

	if info.IsTaggedRelease {
		// Create GitHub release for the exact version (v1.2.3) and attach assets
		releases.AddFilesToRelease(repo, info.Version, porterVersionDir)
		releases.AddFilesToRelease(repo, info.Version, execVersionDir)
	}
}

// Copy the cross-compiled binaries from xbuild into bin.
func UseXBuildBinaries() error {
	pwd, _ := os.Getwd()
	goos := build.Default.GOOS
	ext := ""
	if runtime.GOOS == "windows" {
		ext = ".exe"
	}

	copies := map[string]string{
		"bin/dev/porter-$GOOS-amd64$EXT":           "bin/porter$EXT",
		"bin/dev/porter-linux-amd64":               "bin/runtimes/porter-runtime",
		"bin/mixins/exec/dev/exec-$GOOS-amd64$EXT": "bin/mixins/exec/exec$EXT",
		"bin/mixins/exec/dev/exec-linux-amd64":     "bin/mixins/exec/runtimes/exec-runtime",
	}

	r := strings.NewReplacer("$GOOS", goos, "$EXT", ext, "$PWD", pwd)
	for src, dest := range copies {
		src = r.Replace(src)
		dest = r.Replace(dest)
		log.Printf("Copying %s to %s", src, dest)

		destDir := filepath.Dir(dest)
		os.MkdirAll(destDir, 0755)

		err := sh.Copy(dest, src)
		if err != nil {
			return err
		}
	}

	return SetBinExecutable()
}

// Run `chmod +x -R bin`.
func SetBinExecutable() error {
	err := chmodRecursive("bin", 0755)
	return errors.Wrap(err, "could not set +x on the test bin")
}

func chmodRecursive(name string, mode os.FileMode) error {
	return filepath.Walk(name, func(path string, info os.FileInfo, err error) error {
		if err != nil {
			return err
		}

		log.Println("chmod +x ", path)
		return os.Chmod(path, mode)
	})
}

// Run integration tests (slow).
func TestIntegration() {
	mg.Deps(tests.EnsureTestCluster)

	var run string
	runTest := os.Getenv("PORTER_RUN_TEST")
	if runTest != "" {
		run = "-run=" + runTest
	}
	must.RunV("go", "build", "-o", "bin/testplugin", "./cmd/testplugin")
	must.Command("go", "test", "-timeout=30m", run, "-tags=integration", "./...").CollapseArgs().RunV()
}

func Install() {
	porterHome := getPorterHome()
	fmt.Println("installing Porter from bin to", porterHome)

	// Copy porter binaries
	mgx.Must(os.MkdirAll(porterHome, 0750))
	mgx.Must(shx.Copy(filepath.Join("bin", "porter"+xplat.FileExt()), porterHome))
	mgx.Must(shx.Copy(filepath.Join("bin", "runtimes"), porterHome, shx.CopyRecursive))

	// Copy mixin binaries
	mixinsDir := filepath.Join("bin", "mixins")
	mixinsDirItems, err := ioutil.ReadDir(mixinsDir)
	mgx.Must(errors.Wrap(err, "could not list mixins in bin"))
	for _, fi := range mixinsDirItems {
		if !fi.IsDir() {
			continue
		}

		mixin := fi.Name()
		srcDir := filepath.Join(mixinsDir, mixin)
		destDir := filepath.Join(porterHome, "mixins", mixin)
		mgx.Must(os.MkdirAll(destDir, 0750))

		// Copy the mixin client binary
		mgx.Must(shx.Copy(filepath.Join(srcDir, mixin+xplat.FileExt()), destDir))

		// Copy the mixin runtimes
		mgx.Must(shx.Copy(filepath.Join(srcDir, "runtimes"), destDir, shx.CopyRecursive))
	}
}

func getPorterHome() string {
	porterHome := os.Getenv("PORTER_HOME")
	if porterHome == "" {
		home, err := os.UserHomeDir()
		mgx.Must(errors.Wrap(err, "could not determine home directory"))
		porterHome = filepath.Join(home, ".porter")
	}
	return porterHome
}<|MERGE_RESOLUTION|>--- conflicted
+++ resolved
@@ -36,10 +36,7 @@
 // var Default = Build
 
 const (
-<<<<<<< HEAD
 	GoVersion = ">=1.16"
-=======
->>>>>>> 5df8b0fd
 	mixinsURL = "https://cdn.porter.sh/mixins/"
 )
 
